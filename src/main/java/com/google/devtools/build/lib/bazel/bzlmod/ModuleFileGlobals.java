--- conflicted
+++ resolved
@@ -166,7 +166,15 @@
             positional = false,
             defaultValue = "0"),
         @Param(
-<<<<<<< HEAD
+            name = "repo_name",
+            doc =
+                "The name of the repository representing this module, as seen by the module itself."
+                    + " By default, the name of the repo is the name of the module. This can be"
+                    + " specified to ease migration for projects that have been using a repo name"
+                    + " for itself that differs from its module name.",
+            named = true,
+            positional = false,
+            defaultValue = "''"),
             name = "bazel_compatibility",
             doc =
                 "A list of bazel versions that allows users to declare which Bazel versions are"
@@ -184,17 +192,6 @@
             positional = false,
             allowedTypes = {@ParamType(type = Iterable.class, generic1 = String.class)},
             defaultValue = "[]"),
-=======
-            name = "repo_name",
-            doc =
-                "The name of the repository representing this module, as seen by the module itself."
-                    + " By default, the name of the repo is the name of the module. This can be"
-                    + " specified to ease migration for projects that have been using a repo name"
-                    + " for itself that differs from its module name.",
-            named = true,
-            positional = false,
-            defaultValue = "''"),
->>>>>>> d3bef49f
         @Param(
             name = "execution_platforms_to_register",
             doc =
@@ -225,11 +222,8 @@
       String name,
       String version,
       StarlarkInt compatibilityLevel,
-<<<<<<< HEAD
+      String repoName,
       Iterable<?> bazelCompatibility,
-=======
-      String repoName,
->>>>>>> d3bef49f
       Iterable<?> executionPlatformsToRegister,
       Iterable<?> toolchainsToRegister,
       StarlarkThread thread)
@@ -260,12 +254,9 @@
         .setName(name)
         .setVersion(parsedVersion)
         .setCompatibilityLevel(compatibilityLevel.toInt("compatibility_level"))
-<<<<<<< HEAD
         .setBazelCompatibility(
             checkAllCompatabilityVersions(bazelCompatibility, "bazel_compatibility"))
-=======
         .setRepoName(repoName)
->>>>>>> d3bef49f
         .addExecutionPlatformsToRegister(
             checkAllAbsolutePatterns(
                 executionPlatformsToRegister, "execution_platforms_to_register"))
